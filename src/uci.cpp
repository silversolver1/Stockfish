--- conflicted
+++ resolved
@@ -158,23 +158,16 @@
 
         if (token == "go" || token == "eval")
         {
-<<<<<<< HEAD
             if (Cluster::is_root())
                 cerr << "\nPosition: " << cnt++ << '/' << num << endl;
-            go(pos, is, states);
-            Threads.main()->wait_for_search_finished();
-            nodes += Cluster::nodes_searched();
-=======
-            cerr << "\nPosition: " << cnt++ << '/' << num << endl;
             if (token == "go")
             {
                go(pos, is, states);
                Threads.main()->wait_for_search_finished();
                nodes += Threads.nodes_searched();
             }
-            else
+            else if (Cluster::is_root())
                sync_cout << "\n" << Eval::trace(pos) << sync_endl;
->>>>>>> c3483fa9
         }
         else if (token == "setoption")  setoption(is);
         else if (token == "position")   position(pos, is, states);
@@ -246,22 +239,15 @@
 
       // Additional custom non-UCI commands, mainly for debugging.
       // Do not use these commands during a search!
-<<<<<<< HEAD
-      else if (token == "flip")  pos.flip();
-      else if (token == "bench") bench(pos, is, states);
+      else if (token == "flip")     pos.flip();
+      else if (token == "bench")    bench(pos, is, states);
       else if (token == "d" && Cluster::is_root())
           sync_cout << pos << sync_endl;
       else if (token == "eval" && Cluster::is_root())
           sync_cout << Eval::trace(pos) << sync_endl;
+      else if (token == "compiler" && Cluster::is_root())
+          sync_cout << compiler_info() << sync_endl;
       else if (Cluster::is_root())
-=======
-      else if (token == "flip")     pos.flip();
-      else if (token == "bench")    bench(pos, is, states);
-      else if (token == "d")        sync_cout << pos << sync_endl;
-      else if (token == "eval")     sync_cout << Eval::trace(pos) << sync_endl;
-      else if (token == "compiler") sync_cout << compiler_info() << sync_endl;
-      else
->>>>>>> c3483fa9
           sync_cout << "Unknown command: " << cmd << sync_endl;
 
   } while (token != "quit" && argc == 1); // Command line args are one-shot
